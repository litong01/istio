// Copyright 2018 Istio Authors
//
// Licensed under the Apache License, Version 2.0 (the "License");
// you may not use this file except in compliance with the License.
// You may obtain a copy of the License at
//
//     http://www.apache.org/licenses/LICENSE-2.0
//
// Unless required by applicable law or agreed to in writing, software
// distributed under the License is distributed on an "AS IS" BASIS,
// WITHOUT WARRANTIES OR CONDITIONS OF ANY KIND, either express or implied.
// See the License for the specific language governing permissions and
// limitations under the License.

package health

import (
	"fmt"
	"reflect"

	xdsapi "github.com/envoyproxy/go-control-plane/envoy/api/v2"
	envoy_api_v2_route "github.com/envoyproxy/go-control-plane/envoy/api/v2/route"
	hcfilter "github.com/envoyproxy/go-control-plane/envoy/config/filter/http/health_check/v2"
	http_conn "github.com/envoyproxy/go-control-plane/envoy/config/filter/network/http_connection_manager/v2"
	xdsutil "github.com/envoyproxy/go-control-plane/pkg/util"

	"istio.io/istio/pilot/pkg/model"
	"istio.io/istio/pilot/pkg/networking/plugin"
	"istio.io/istio/pilot/pkg/networking/util"
	"istio.io/istio/pkg/proto"
)

// Plugin implements Istio mTLS auth
type Plugin struct{}

// NewPlugin returns an instance of the health plugin
func NewPlugin() plugin.Plugin {
	return Plugin{}
}

// BuildHealthCheckFilter returns a HealthCheck filter.
func buildHealthCheckFilter(probe *model.Probe) *http_conn.HttpFilter {
	return &http_conn.HttpFilter{
		Name: xdsutil.HealthCheck,
		ConfigType: &http_conn.HttpFilter_Config{
<<<<<<< HEAD
			util.MessageToStruct(&hcfilter.HealthCheck{
=======
			Config: util.MessageToStruct(&hcfilter.HealthCheck{
>>>>>>> 4103c230
				PassThroughMode: proto.BoolTrue,
				Headers: []*envoy_api_v2_route.HeaderMatcher{
					{
						Name:                 ":path",
						HeaderMatchSpecifier: &envoy_api_v2_route.HeaderMatcher_ExactMatch{ExactMatch: probe.Path},
					},
				},
			}),
		},
	}
}

func buildHealthCheckFilters(filterChain *plugin.FilterChain, probes model.ProbeList, endpoint *model.NetworkEndpoint) {
	for _, probe := range probes {
		// Check that the probe matches the listener port. If not, then the probe will be handled
		// as a management port and not traced. If the port does match, then we need to add a
		// health check filter for the probe path, to ensure that health checks are not traced.
		// If no probe port is defined, then port has not specifically been defined, so assume filter
		// needs to be applied.
		if probe.Port == nil || probe.Port.Port == endpoint.Port {
			filter := buildHealthCheckFilter(probe)
			if !containsHTTPFilter(filterChain.HTTP, filter) {
				filterChain.HTTP = append(filterChain.HTTP, filter)
			}
		}
	}
}

func containsHTTPFilter(array []*http_conn.HttpFilter, elem *http_conn.HttpFilter) bool {
	for _, item := range array {
		if reflect.DeepEqual(item, elem) {
			return true
		}
	}
	return false
}

// OnOutboundListener is called whenever a new outbound listener is added to the LDS output for a given service
// Can be used to add additional filters on the outbound path
func (Plugin) OnOutboundListener(in *plugin.InputParams, mutable *plugin.MutableObjects) error {
	// TODO: implementation
	return nil
}

// OnInboundListener is called whenever a new listener is added to the LDS output for a given service
// Can be used to add additional filters (e.g., mixer filter) or add more stuff to the HTTP connection manager
// on the inbound path
func (Plugin) OnInboundListener(in *plugin.InputParams, mutable *plugin.MutableObjects) error {
	if in.Node == nil {
		return nil
	}

	if in.Node.Type != model.Sidecar {
		// Only care about sidecar.
		return nil
	}

	if in.ServiceInstance == nil {
		return nil
	}

	if mutable.Listener == nil {
		return fmt.Errorf("listener not defined in mutable %v", mutable)
	}

	for i := range mutable.Listener.FilterChains {
		if in.ListenerProtocol == plugin.ListenerProtocolHTTP {
			buildHealthCheckFilters(&mutable.FilterChains[i], in.Env.WorkloadHealthCheckInfo(in.Node.IPAddress),
				&in.ServiceInstance.Endpoint)
		}
	}

	return nil
}

// OnInboundCluster implements the Plugin interface method.
func (Plugin) OnInboundCluster(in *plugin.InputParams, cluster *xdsapi.Cluster) {
}

// OnOutboundRouteConfiguration implements the Plugin interface method.
func (Plugin) OnOutboundRouteConfiguration(in *plugin.InputParams, route *xdsapi.RouteConfiguration) {
}

// OnInboundRouteConfiguration implements the Plugin interface method.
func (Plugin) OnInboundRouteConfiguration(in *plugin.InputParams, route *xdsapi.RouteConfiguration) {
}

// OnOutboundCluster implements the Plugin interface method.
func (Plugin) OnOutboundCluster(in *plugin.InputParams, cluster *xdsapi.Cluster) {
}

// OnInboundFilterChains is called whenever a plugin needs to setup the filter chains, including relevant filter chain configuration.
func (Plugin) OnInboundFilterChains(in *plugin.InputParams) []plugin.FilterChain {
	return nil
}<|MERGE_RESOLUTION|>--- conflicted
+++ resolved
@@ -43,11 +43,7 @@
 	return &http_conn.HttpFilter{
 		Name: xdsutil.HealthCheck,
 		ConfigType: &http_conn.HttpFilter_Config{
-<<<<<<< HEAD
-			util.MessageToStruct(&hcfilter.HealthCheck{
-=======
 			Config: util.MessageToStruct(&hcfilter.HealthCheck{
->>>>>>> 4103c230
 				PassThroughMode: proto.BoolTrue,
 				Headers: []*envoy_api_v2_route.HeaderMatcher{
 					{
