// Copyright 2017 Istio Authors
//
// Licensed under the Apache License, Version 2.0 (the "License");
// you may not use this file except in compliance with the License.
// You may obtain a copy of the License at
//
//     http://www.apache.org/licenses/LICENSE-2.0
//
// Unless required by applicable law or agreed to in writing, software
// distributed under the License is distributed on an "AS IS" BASIS,
// WITHOUT WARRANTIES OR CONDITIONS OF ANY KIND, either express or implied.
// See the License for the specific language governing permissions and
// limitations under the License.

package controller

import (
	"bytes"
	"fmt"
	"testing"
	"time"

	"github.com/pkg/errors"
	v1 "k8s.io/api/core/v1"
	metav1 "k8s.io/apimachinery/pkg/apis/meta/v1"
	"k8s.io/apimachinery/pkg/runtime"
	"k8s.io/apimachinery/pkg/runtime/schema"
	"k8s.io/client-go/kubernetes/fake"
	ktesting "k8s.io/client-go/testing"

	"istio.io/istio/security/pkg/pki/ca"
	mockca "istio.io/istio/security/pkg/pki/ca/mock"
	"istio.io/istio/security/pkg/pki/util"
	mockutil "istio.io/istio/security/pkg/pki/util/mock"
)

const (
	defaultTTL                = time.Hour
	defaultGracePeriodRatio   = 0.5
	defaultMinGracePeriod     = 10 * time.Minute
	sidecarInjectorSvcAccount = "istio-sidecar-injector-service-account"
	sidecarInjectorSvc        = "istio-sidecar-injector"
)

var (
	caCert          = []byte("fake CA cert")
	caKey           = []byte("fake private key")
	certChain       = []byte("fake cert chain")
	rootCert        = []byte("fake root cert")
	signedCert      = []byte("fake signed cert")
	istioTestSecret = ca.BuildSecret("test", "istio.test", "test-ns", certChain, caKey, rootCert, nil, nil, IstioSecretType)
)

func TestSecretController(t *testing.T) {
	gvr := schema.GroupVersionResource{
		Resource: "secrets",
		Version:  "v1",
	}
	testCases := map[string]struct {
		existingSecret   *v1.Secret
		saToAdd          *v1.ServiceAccount
		saToDelete       *v1.ServiceAccount
		expectedActions  []ktesting.Action
		gracePeriodRatio float32
		injectFailure    bool
		shouldFail       bool
	}{
		"invalid gracePeriodRatio": {
			saToAdd: createServiceAccount("test", "test-ns"),
			expectedActions: []ktesting.Action{
				ktesting.NewCreateAction(gvr, "test-ns", istioTestSecret),
			},
			gracePeriodRatio: 1.4,
			shouldFail:       true,
		},
		"adding service account creates new secret": {
			saToAdd: createServiceAccount("test", "test-ns"),
			expectedActions: []ktesting.Action{
				ktesting.NewCreateAction(gvr, "test-ns", istioTestSecret),
			},
			gracePeriodRatio: defaultGracePeriodRatio,
			shouldFail:       false,
		},
		"removing service account deletes existing secret": {
			saToDelete: createServiceAccount("deleted", "deleted-ns"),
			expectedActions: []ktesting.Action{
				ktesting.NewDeleteAction(gvr, "deleted-ns", "istio.deleted"),
			},
			gracePeriodRatio: defaultGracePeriodRatio,
			shouldFail:       false,
		},
		"adding new service account does not overwrite existing secret": {
			existingSecret:   istioTestSecret,
			saToAdd:          createServiceAccount("test", "test-ns"),
			gracePeriodRatio: defaultGracePeriodRatio,
			expectedActions:  []ktesting.Action{},
			shouldFail:       false,
		},
		"adding service account retries when failed": {
			saToAdd: createServiceAccount("test", "test-ns"),
			expectedActions: []ktesting.Action{
				ktesting.NewCreateAction(gvr, "test-ns", istioTestSecret),
				ktesting.NewCreateAction(gvr, "test-ns", istioTestSecret),
				ktesting.NewCreateAction(gvr, "test-ns", istioTestSecret),
			},
			gracePeriodRatio: defaultGracePeriodRatio,
			injectFailure:    true,
			shouldFail:       false,
		},
		"adding webhook service account": {
			saToAdd: createServiceAccount(sidecarInjectorSvcAccount, "test-ns"),
			expectedActions: []ktesting.Action{
				ktesting.NewCreateAction(gvr, "test-ns",
					ca.BuildSecret("test", sidecarInjectorSvcAccount, "test-ns", certChain, caKey, rootCert, nil, nil, IstioSecretType)),
			},
			gracePeriodRatio: defaultGracePeriodRatio,
			shouldFail:       false,
		},
	}

	for k, tc := range testCases {
		client := fake.NewSimpleClientset()

		if tc.injectFailure {
			callCount := 0
			// PrependReactor to ensure action handled by our handler.
			client.Fake.PrependReactor("*", "*", func(a ktesting.Action) (bool, runtime.Object, error) {
				callCount++
				if callCount < secretCreationRetry {
					return true, nil, errors.New("failed to create secret deliberately")
				}
				return true, nil, nil
			})
		}

		webhooks := map[string]*DNSNameEntry{
			sidecarInjectorSvcAccount: &DNSNameEntry{
				ServiceName: sidecarInjectorSvc,
				Namespace:   "test-ns",
			},
		}
		controller, err := NewSecretController(createFakeCA(), defaultTTL,
			tc.gracePeriodRatio, defaultMinGracePeriod, false, client.CoreV1(), false,
<<<<<<< HEAD
			metav1.NamespaceAll, webhooks, "")
=======
			[]string{metav1.NamespaceAll}, webhooks)
>>>>>>> ffba22a9
		if tc.shouldFail {
			if err == nil {
				t.Errorf("should have failed to create secret controller")
			} else {
				// Should fail, skip the current case.
				continue
			}
		} else if err != nil {
			t.Errorf("failed to create secret controller: %v", err)
		}

		if tc.existingSecret != nil {
			err := controller.scrtStore.Add(tc.existingSecret)
			if err != nil {
				t.Errorf("Failed to add a secret (error %v)", err)
			}
		}

		if tc.saToAdd != nil {
			controller.saAdded(tc.saToAdd)
		}
		if tc.saToDelete != nil {
			controller.saDeleted(tc.saToDelete)
		}

		if err := checkActions(client.Actions(), tc.expectedActions); err != nil {
			t.Errorf("Case %q: %s", k, err.Error())
		}
	}
}

func TestSecretContent(t *testing.T) {
	saName := "test-serviceaccount"
	saNamespace := "test-namespace"
	client := fake.NewSimpleClientset()
	controller, err := NewSecretController(createFakeCA(), defaultTTL,
		defaultGracePeriodRatio, defaultMinGracePeriod, false, client.CoreV1(), false,
<<<<<<< HEAD
		metav1.NamespaceAll, map[string]*DNSNameEntry{}, "")
=======
		[]string{metav1.NamespaceAll}, map[string]*DNSNameEntry{})
>>>>>>> ffba22a9
	if err != nil {
		t.Errorf("Failed to create secret controller: %v", err)
	}
	controller.saAdded(createServiceAccount(saName, saNamespace))

	secret := ca.BuildSecret(saName, GetSecretName(saName), saNamespace, nil, nil, nil, nil, nil, IstioSecretType)
	secret, err = client.CoreV1().Secrets(saNamespace).Get(GetSecretName(saName), metav1.GetOptions{})
	if err != nil {
		t.Errorf("Failed to retrieve secret: %v", err)
	}
	if !bytes.Equal(rootCert, secret.Data[RootCertID]) {
		t.Errorf("Root cert verification error: expected %v but got %v", rootCert, secret.Data[RootCertID])
	}
	if !bytes.Equal(append(signedCert, certChain...), secret.Data[CertChainID]) {
		t.Errorf("Cert chain verification error: expected %v but got %v", certChain, secret.Data[CertChainID])
	}
}
func TestDeletedIstioSecret(t *testing.T) {
	client := fake.NewSimpleClientset()
	controller, err := NewSecretController(createFakeCA(), defaultTTL,
		defaultGracePeriodRatio, defaultMinGracePeriod, false, client.CoreV1(), false,
<<<<<<< HEAD
		metav1.NamespaceAll, nil, "")
=======
		[]string{metav1.NamespaceAll}, nil)
>>>>>>> ffba22a9
	if err != nil {
		t.Errorf("failed to create secret controller: %v", err)
	}
	sa := createServiceAccount("test-sa", "test-ns")
	if _, err := client.CoreV1().ServiceAccounts("test-ns").Create(sa); err != nil {
		t.Error(err)
	}

	saGvr := schema.GroupVersionResource{
		Resource: "serviceaccounts",
		Version:  "v1",
	}
	scrtGvr := schema.GroupVersionResource{
		Resource: "secrets",
		Version:  "v1",
	}

	testCases := map[string]struct {
		secret          *v1.Secret
		expectedActions []ktesting.Action
	}{
		"Recover secret for existing service account": {
			secret: ca.BuildSecret("test-sa", "istio.test-sa", "test-ns", nil, nil, nil, nil, nil, IstioSecretType),
			expectedActions: []ktesting.Action{
				ktesting.NewGetAction(saGvr, "test-ns", "test-sa"),
				ktesting.NewCreateAction(scrtGvr, "test-ns", ca.BuildSecret("test-sa", "istio.test-sa", "test-ns", nil, nil, nil, nil, nil, IstioSecretType)),
			},
		},
		"Do not recover secret for non-existing service account in the same namespace": {
			secret: ca.BuildSecret("test-sa2", "istio.test-sa2", "test-ns", nil, nil, nil, nil, nil, IstioSecretType),
			expectedActions: []ktesting.Action{
				ktesting.NewGetAction(saGvr, "test-ns", "test-sa2"),
			},
		},
		"Do not recover secret for service account in different namespace": {
			secret: ca.BuildSecret("test-sa", "istio.test-sa", "test-ns2", nil, nil, nil, nil, nil, IstioSecretType),
			expectedActions: []ktesting.Action{
				ktesting.NewGetAction(saGvr, "test-ns2", "test-sa"),
			},
		},
	}

	for k, tc := range testCases {
		client.ClearActions()
		controller.scrtDeleted(tc.secret)
		if err := checkActions(client.Actions(), tc.expectedActions); err != nil {
			t.Errorf("Failure in test case %s: %v", k, err)
		}
	}
}

func TestUpdateSecret(t *testing.T) {
	gvr := schema.GroupVersionResource{
		Resource: "secrets",
		Version:  "v1",
	}
	testCases := map[string]struct {
		expectedActions  []ktesting.Action
		ttl              time.Duration
		gracePeriodRatio float32
		minGracePeriod   time.Duration
		rootCert         []byte
		certIsInvalid    bool
	}{
		"Does not update non-expiring secret": {
			expectedActions:  []ktesting.Action{},
			ttl:              time.Hour,
			gracePeriodRatio: 0.5,
			minGracePeriod:   10 * time.Minute,
		},
		"Update secret in grace period": {
			expectedActions: []ktesting.Action{
				ktesting.NewUpdateAction(gvr, "test-ns", istioTestSecret),
			},
			ttl:              time.Hour,
			gracePeriodRatio: 1, // Always in grace period
			minGracePeriod:   10 * time.Minute,
		},
		"Update secret in min grace period": {
			expectedActions: []ktesting.Action{
				ktesting.NewUpdateAction(gvr, "test-ns", istioTestSecret),
			},
			ttl:              10 * time.Minute,
			gracePeriodRatio: 0.5,
			minGracePeriod:   time.Hour, // ttl is always in minGracePeriod
		},
		"Update expired secret": {
			expectedActions: []ktesting.Action{
				ktesting.NewUpdateAction(gvr, "test-ns", istioTestSecret),
			},
			ttl:              -time.Second,
			gracePeriodRatio: 0.5,
			minGracePeriod:   10 * time.Minute,
		},
		"Update secret with different root cert": {
			expectedActions: []ktesting.Action{
				ktesting.NewUpdateAction(gvr, "test-ns", istioTestSecret),
			},
			ttl:              time.Hour,
			gracePeriodRatio: 0.5,
			minGracePeriod:   10 * time.Minute,
			rootCert:         []byte("Outdated root cert"),
		},
		"Update secret with invalid certificate": {
			expectedActions: []ktesting.Action{
				ktesting.NewUpdateAction(gvr, "test-ns", istioTestSecret),
			},
			ttl:              time.Hour,
			gracePeriodRatio: 0.5,
			minGracePeriod:   10 * time.Minute,
			certIsInvalid:    true,
		},
	}

	for k, tc := range testCases {
		client := fake.NewSimpleClientset()
		controller, err := NewSecretController(createFakeCA(), time.Hour,
<<<<<<< HEAD
			tc.gracePeriodRatio, tc.minGracePeriod, false, client.CoreV1(), false, metav1.NamespaceAll,
			nil, "")
=======
			tc.gracePeriodRatio, tc.minGracePeriod, false, client.CoreV1(), false, []string{metav1.NamespaceAll}, nil)
>>>>>>> ffba22a9
		if err != nil {
			t.Errorf("failed to create secret controller: %v", err)
		}

		scrt := istioTestSecret
		if rc := tc.rootCert; rc != nil {
			scrt.Data[RootCertID] = rc
		}

		opts := util.CertOptions{
			IsSelfSigned: true,
			TTL:          tc.ttl,
			RSAKeySize:   512,
		}
		if !tc.certIsInvalid {
			bs, _, err := util.GenCertKeyFromOptions(opts)
			if err != nil {
				t.Error(err)
			}
			scrt.Data[CertChainID] = bs
		}

		controller.scrtUpdated(nil, scrt)

		if err := checkActions(client.Actions(), tc.expectedActions); err != nil {
			t.Errorf("Case %q: %s", k, err.Error())
		}
	}
}

func checkActions(actual, expected []ktesting.Action) error {
	if len(actual) != len(expected) {
		return fmt.Errorf("unexpected number of actions, want %d but got %d", len(expected), len(actual))
	}

	for i, action := range actual {
		expectedAction := expected[i]
		verb := expectedAction.GetVerb()
		resource := expectedAction.GetResource().Resource
		if !action.Matches(verb, resource) {
			return fmt.Errorf("unexpected %dth action, want %q but got %q", i, expectedAction, action)
		}
	}

	return nil
}

func createFakeCA() *mockca.FakeCA {
	return &mockca.FakeCA{
		SignedCert: signedCert,
		SignErr:    nil,
		KeyCertBundle: &mockutil.FakeKeyCertBundle{
			CertBytes:      caCert,
			PrivKeyBytes:   caKey,
			CertChainBytes: certChain,
			RootCertBytes:  rootCert,
		},
	}
}

func createServiceAccount(name, namespace string) *v1.ServiceAccount {
	return &v1.ServiceAccount{
		ObjectMeta: metav1.ObjectMeta{
			Name:      name,
			Namespace: namespace,
		},
	}
}<|MERGE_RESOLUTION|>--- conflicted
+++ resolved
@@ -141,11 +141,7 @@
 		}
 		controller, err := NewSecretController(createFakeCA(), defaultTTL,
 			tc.gracePeriodRatio, defaultMinGracePeriod, false, client.CoreV1(), false,
-<<<<<<< HEAD
-			metav1.NamespaceAll, webhooks, "")
-=======
-			[]string{metav1.NamespaceAll}, webhooks)
->>>>>>> ffba22a9
+			[]string{metav1.NamespaceAll}, webhooks, "")
 		if tc.shouldFail {
 			if err == nil {
 				t.Errorf("should have failed to create secret controller")
@@ -183,11 +179,7 @@
 	client := fake.NewSimpleClientset()
 	controller, err := NewSecretController(createFakeCA(), defaultTTL,
 		defaultGracePeriodRatio, defaultMinGracePeriod, false, client.CoreV1(), false,
-<<<<<<< HEAD
-		metav1.NamespaceAll, map[string]*DNSNameEntry{}, "")
-=======
-		[]string{metav1.NamespaceAll}, map[string]*DNSNameEntry{})
->>>>>>> ffba22a9
+		[]string{metav1.NamespaceAll}, map[string]*DNSNameEntry{}, "")
 	if err != nil {
 		t.Errorf("Failed to create secret controller: %v", err)
 	}
@@ -209,11 +201,7 @@
 	client := fake.NewSimpleClientset()
 	controller, err := NewSecretController(createFakeCA(), defaultTTL,
 		defaultGracePeriodRatio, defaultMinGracePeriod, false, client.CoreV1(), false,
-<<<<<<< HEAD
-		metav1.NamespaceAll, nil, "")
-=======
-		[]string{metav1.NamespaceAll}, nil)
->>>>>>> ffba22a9
+		[]string{metav1.NamespaceAll}, nil, "")
 	if err != nil {
 		t.Errorf("failed to create secret controller: %v", err)
 	}
@@ -331,12 +319,8 @@
 	for k, tc := range testCases {
 		client := fake.NewSimpleClientset()
 		controller, err := NewSecretController(createFakeCA(), time.Hour,
-<<<<<<< HEAD
-			tc.gracePeriodRatio, tc.minGracePeriod, false, client.CoreV1(), false, metav1.NamespaceAll,
+			tc.gracePeriodRatio, tc.minGracePeriod, false, client.CoreV1(), false, []string{metav1.NamespaceAll},
 			nil, "")
-=======
-			tc.gracePeriodRatio, tc.minGracePeriod, false, client.CoreV1(), false, []string{metav1.NamespaceAll}, nil)
->>>>>>> ffba22a9
 		if err != nil {
 			t.Errorf("failed to create secret controller: %v", err)
 		}
